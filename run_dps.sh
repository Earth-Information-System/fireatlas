#!/bin/bash
# set -euxo pipefail
set -eo pipefail

basedir=$( cd "$(dirname "$0")"; pwd -P )
echo "Basedir: $basedir"
echo "Initial working directory: $(pwd -P)"
echo "conda: $(which conda)"

# Only create conda environment if it's not currently active. This allows for
# interactive testing of this script.
#if [[ $CONDA_PREFIX != "/projects/env-feds" ]]; then
#  # Trying to resolve conda permissiosn issue
#  # https://gitter.im/conda/conda?at=5dc427aa2f8a034357513172
#  export CONDA_PKGS_DIRS="$basedir/.conda"
#  mkdir -p "$CONDA_PKGS_DIRS"
#  conda env create -f "$basedir/env-feds.yml" -p "$basedir/env-feds"
#  source activate "$basedir/env-feds"
#fi
source activate feds
echo "Python: $(which python)"
python --version
echo "Starting algorithm in subshell"
(
cd "$basedir"
echo "Running in directory: $(pwd -P)"
<<<<<<< HEAD
#python -u -c "import FireRun; FireRun.CreekSamplerun()"
#python FireRun.py
python FireRun.py
=======
python FireRun.py $1
>>>>>>> 9be7a6b3
)
echo "Done!"

exit<|MERGE_RESOLUTION|>--- conflicted
+++ resolved
@@ -24,13 +24,7 @@
 (
 cd "$basedir"
 echo "Running in directory: $(pwd -P)"
-<<<<<<< HEAD
-#python -u -c "import FireRun; FireRun.CreekSamplerun()"
-#python FireRun.py
-python FireRun.py
-=======
 python FireRun.py $1
->>>>>>> 9be7a6b3
 )
 echo "Done!"
 
