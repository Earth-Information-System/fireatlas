--- conflicted
+++ resolved
@@ -17,7 +17,6 @@
 # schedulers that call these jobs at certain cron frequencies and times are located:
 # https://repo.ops.maap-project.org/eorland_gee/fireatlas_nrt/-/pipeline_schedules
 
-<<<<<<< HEAD
 dps-run:s3-copy:
   extends: .run_dps_job_base
   only:
@@ -31,8 +30,7 @@
     USERNAME: ashiklom
     QUEUE: maap-dps-worker-8gb
 
-=======
->>>>>>> 0d3f59a1
+
 dps-run:data-update-checker:
   extends: .run_dps_job_base
   only:
