stages:
  - dps-run

.run_dps_job_base:
  stage: dps-run
  only:
    - primarykeyv2
  tags:
    - shell
  script:
    - docker build --build-arg BUILD_MAPP_PGT_ARG=$MAAP_PGT -t ${IMAGE_TAG} -f ./maap_runtime/Dockerfile .
    - docker run ${IMAGE_TAG} ${ALGO_NAME} ${VERSION} ${USERNAME} ${QUEUE} ${MAAP_IMAGE_ENV} --params "${PARAMS}"
    - docker images | grep 'fire-atlas-' | awk '{print $3}' | xargs docker rmi -f


###################################
# DPS JOBS
###################################
# schedulers that call these jobs at certain cron frequencies and times are located:
# https://repo.ops.maap-project.org/eorland_gee/fireatlas_nrt/-/pipeline_schedules

dps-run:data-update-checker:
  extends: .run_dps_job_base
  only:
    variables:
       - $DATA_UPDATE_CHECKER
  variables:
    MAAP_IMAGE_ENV: ubuntu
    IMAGE_TAG: fire-atlas-${CI_COMMIT_SHORT_SHA}
    ALGO_NAME: eis-fire-feds-dps-data-checker-v2
    VERSION: 1.0.0
    USERNAME: tmccabe
<<<<<<< HEAD
    QUEUE: maap-dps-worker-32gb
    PARAMS: '{}'

=======
    QUEUE: maap-dps-eis-worker-32gb
>>>>>>> a35da195

dps-run:fire-atlas-conus:
  extends: .run_dps_job_base
  only:
    variables:
      - $CONUS
  variables:
    MAAP_IMAGE_ENV: ubuntu
    IMAGE_TAG: fire-atlas-${CI_COMMIT_SHORT_SHA}
<<<<<<< HEAD
    ALGO_NAME: eis-fire-feds-dps-main-v3
    VERSION: 1.0.0
    USERNAME: gcorradini
    QUEUE: maap-dps-worker-32gb
    PARAMS: '{"regnm": "CONUS_ARCHIVE_P_KEY", "bbox": "[-126.401171875,24.071240929282325,-61.36210937500001,49.40003415463647]", "tst": "[2022, 1, 1, \"AM\"]", "ted": "[2022, 12, 31, \"PM\"]", "export":"true"}'

=======
    ALGO_NAME: eis-fire-feds-nrt-dask-dps-v2
    BRANCH_NAME: conus-dps
    USERNAME: tmccabe
    QUEUE: maap-dps-eis-worker-32gb

dps-run:fire-atlas-lf-archive:
  extends: .run_dps_job_base
  only:
    variables:
      - $LF_ARCHIVE
  variables:
    MAAP_IMAGE_ENV: ubuntu
    IMAGE_TAG: fire-atlas-lf-archive-${CI_COMMIT_SHORT_SHA}
    ALGO_NAME: eis-fire-feds-combine-largefire-archive-v2
    BRANCH_NAME: conus-dps
    USERNAME: tmccabe
    QUEUE: maap-dps-eis-worker-32gb
>>>>>>> a35da195

dps-run:fire-atlas-conus-manual:
  extends: .run_dps_job_base
  only:
    variables:
      - $REGIONAL
  variables:
    MAAP_IMAGE_ENV: ubuntu
<<<<<<< HEAD
    IMAGE_TAG: fire-atlas-${CI_COMMIT_SHORT_SHA}
    ALGO_NAME: eis-fire-feds-dps-main-v3test
    VERSION: $VERSION_TAG
    USERNAME: $USERNAME
    QUEUE: maap-dps-worker-32gb
    PARAMS: |
      $PARAMS_STRING
    # EXAMPLE: '{"regnm": "CaliTestRun", "bbox": "[-125,36,-117,42]", "tst": "[2023,6,1,\"AM\"]", "ted": "[2023,9,1,\"AM\"]", "export": "true"}'
=======
    IMAGE_TAG: fire-atlas-lf-archive-nrt-${CI_COMMIT_SHORT_SHA}
    ALGO_NAME: eis-fire-feds-combine-largefire-nrt-v2
    BRANCH_NAME: conus-dps
    USERNAME: tmccabe
    QUEUE: maap-dps-eis-worker-32gb
>>>>>>> a35da195

dps-run:fire-atlas-boreal-automate-snapshot:
  extends: .run_dps_job_base
  only:
    variables:
      - $BOREAL_SNAP
  variables:
    MAAP_IMAGE_ENV: ubuntu
    IMAGE_TAG: fire-atlas-boreal-automate-snapshot-${CI_COMMIT_SHORT_SHA}
    ALGO_NAME: eis-fire-borealna-nrt_snap
    VERSION: eli_global_boreal_snap_only
    USERNAME: tmccabe
<<<<<<< HEAD
    QUEUE: maap-dps-worker-128gb
    PARAMS: '{}'
    #PARAMS: '{"regnm": "BOREAL_NRT_3571_DPS", "bbox": "[-169, 44, -48, 75]", "tst": "", "ted": ""}'
=======
    QUEUE: maap-dps-eis-worker-32gb
>>>>>>> a35da195

dps-run:fire-atlas-boreal-automate-lf:
  extends: .run_dps_job_base
  only:
    variables:
      - $BOREAL_LF
  variables:
    MAAP_IMAGE_ENV: ubuntu
    IMAGE_TAG: fire-atlas-boreal-automate-lf-${CI_COMMIT_SHORT_SHA}
    ALGO_NAME: eis-fire-borealna-nrt_largefire
    VERSION: eli_global_boreal_largefire_only
    USERNAME: tmccabe
<<<<<<< HEAD
    QUEUE: maap-dps-worker-128gb
    PARAMS: '{}'
    #PARAMS: '{"regnm": "BOREAL_NRT_3571_DPS", "bbox": "[-169, 44, -48, 75]", "tst": "", "ted": ""}'

dps-run:fire-atlas-lf-archive:
  extends: .run_dps_job_base
  only:
    variables:
      - $LF_ARCHIVE
  variables:
    MAAP_IMAGE_ENV: ubuntu
    IMAGE_TAG: fire-atlas-lf-archive-${CI_COMMIT_SHORT_SHA}
    ALGO_NAME: eis-fire-feds-combine-largefire-archive-v3
    VERSION: 1.0.0
    USERNAME: gcorradini
    QUEUE: maap-dps-worker-32gb
    PARAMS: '{"folder_name": "WesternUS_REDO", "start": 2013, "end": 2021}'

dps-run:fire-atlas-lf-nrt:
  extends: .run_dps_job_base
  only:
    variables:
      - $LF_NRT
  variables:
    MAAP_IMAGE_ENV: ubuntu
    IMAGE_TAG: fire-atlas-lf-archive-nrt-${CI_COMMIT_SHORT_SHA}
    ALGO_NAME: eis-fire-feds-combine-largefire-nrt-v3
    VERSION: 1.0.0
    USERNAME: gcorradini
    QUEUE: maap-dps-worker-32gb
    PARAMS: '{"folder_name": "CONUS_NRT_DPS"}'
=======
    QUEUE: maap-dps-eis-worker-32gb
>>>>>>> a35da195
<|MERGE_RESOLUTION|>--- conflicted
+++ resolved
@@ -30,13 +30,8 @@
     ALGO_NAME: eis-fire-feds-dps-data-checker-v2
     VERSION: 1.0.0
     USERNAME: tmccabe
-<<<<<<< HEAD
-    QUEUE: maap-dps-worker-32gb
+    QUEUE: maap-dps-eis-worker-32gb
     PARAMS: '{}'
-
-=======
-    QUEUE: maap-dps-eis-worker-32gb
->>>>>>> a35da195
 
 dps-run:fire-atlas-conus:
   extends: .run_dps_job_base
@@ -46,32 +41,11 @@
   variables:
     MAAP_IMAGE_ENV: ubuntu
     IMAGE_TAG: fire-atlas-${CI_COMMIT_SHORT_SHA}
-<<<<<<< HEAD
     ALGO_NAME: eis-fire-feds-dps-main-v3
     VERSION: 1.0.0
     USERNAME: gcorradini
-    QUEUE: maap-dps-worker-32gb
+    QUEUE: maap-dps-eis-worker-32gb
     PARAMS: '{"regnm": "CONUS_ARCHIVE_P_KEY", "bbox": "[-126.401171875,24.071240929282325,-61.36210937500001,49.40003415463647]", "tst": "[2022, 1, 1, \"AM\"]", "ted": "[2022, 12, 31, \"PM\"]", "export":"true"}'
-
-=======
-    ALGO_NAME: eis-fire-feds-nrt-dask-dps-v2
-    BRANCH_NAME: conus-dps
-    USERNAME: tmccabe
-    QUEUE: maap-dps-eis-worker-32gb
-
-dps-run:fire-atlas-lf-archive:
-  extends: .run_dps_job_base
-  only:
-    variables:
-      - $LF_ARCHIVE
-  variables:
-    MAAP_IMAGE_ENV: ubuntu
-    IMAGE_TAG: fire-atlas-lf-archive-${CI_COMMIT_SHORT_SHA}
-    ALGO_NAME: eis-fire-feds-combine-largefire-archive-v2
-    BRANCH_NAME: conus-dps
-    USERNAME: tmccabe
-    QUEUE: maap-dps-eis-worker-32gb
->>>>>>> a35da195
 
 dps-run:fire-atlas-conus-manual:
   extends: .run_dps_job_base
@@ -80,22 +54,14 @@
       - $REGIONAL
   variables:
     MAAP_IMAGE_ENV: ubuntu
-<<<<<<< HEAD
     IMAGE_TAG: fire-atlas-${CI_COMMIT_SHORT_SHA}
     ALGO_NAME: eis-fire-feds-dps-main-v3test
     VERSION: $VERSION_TAG
     USERNAME: $USERNAME
-    QUEUE: maap-dps-worker-32gb
+    QUEUE: maap-dps-eis-worker-32gb
     PARAMS: |
       $PARAMS_STRING
     # EXAMPLE: '{"regnm": "CaliTestRun", "bbox": "[-125,36,-117,42]", "tst": "[2023,6,1,\"AM\"]", "ted": "[2023,9,1,\"AM\"]", "export": "true"}'
-=======
-    IMAGE_TAG: fire-atlas-lf-archive-nrt-${CI_COMMIT_SHORT_SHA}
-    ALGO_NAME: eis-fire-feds-combine-largefire-nrt-v2
-    BRANCH_NAME: conus-dps
-    USERNAME: tmccabe
-    QUEUE: maap-dps-eis-worker-32gb
->>>>>>> a35da195
 
 dps-run:fire-atlas-boreal-automate-snapshot:
   extends: .run_dps_job_base
@@ -108,13 +74,9 @@
     ALGO_NAME: eis-fire-borealna-nrt_snap
     VERSION: eli_global_boreal_snap_only
     USERNAME: tmccabe
-<<<<<<< HEAD
-    QUEUE: maap-dps-worker-128gb
+    QUEUE: maap-dps-eis-worker-32gb
     PARAMS: '{}'
     #PARAMS: '{"regnm": "BOREAL_NRT_3571_DPS", "bbox": "[-169, 44, -48, 75]", "tst": "", "ted": ""}'
-=======
-    QUEUE: maap-dps-eis-worker-32gb
->>>>>>> a35da195
 
 dps-run:fire-atlas-boreal-automate-lf:
   extends: .run_dps_job_base
@@ -127,8 +89,7 @@
     ALGO_NAME: eis-fire-borealna-nrt_largefire
     VERSION: eli_global_boreal_largefire_only
     USERNAME: tmccabe
-<<<<<<< HEAD
-    QUEUE: maap-dps-worker-128gb
+    QUEUE: maap-dps-eis-worker-32gb
     PARAMS: '{}'
     #PARAMS: '{"regnm": "BOREAL_NRT_3571_DPS", "bbox": "[-169, 44, -48, 75]", "tst": "", "ted": ""}'
 
@@ -143,7 +104,7 @@
     ALGO_NAME: eis-fire-feds-combine-largefire-archive-v3
     VERSION: 1.0.0
     USERNAME: gcorradini
-    QUEUE: maap-dps-worker-32gb
+    QUEUE: maap-dps-eis-worker-32gb
     PARAMS: '{"folder_name": "WesternUS_REDO", "start": 2013, "end": 2021}'
 
 dps-run:fire-atlas-lf-nrt:
@@ -157,8 +118,5 @@
     ALGO_NAME: eis-fire-feds-combine-largefire-nrt-v3
     VERSION: 1.0.0
     USERNAME: gcorradini
-    QUEUE: maap-dps-worker-32gb
-    PARAMS: '{"folder_name": "CONUS_NRT_DPS"}'
-=======
     QUEUE: maap-dps-eis-worker-32gb
->>>>>>> a35da195
+    PARAMS: '{"folder_name": "CONUS_NRT_DPS"}'