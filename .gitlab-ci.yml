stages:
  - dps-run

.run_dps_job_base:
  stage: dps-run
  only:
    - primarykeyv2
  tags:
    - shell
  script:
<<<<<<< HEAD
    - docker build -t ${IMAGE_TAG} -f ./maap_runtime/Dockerfile .
    - docker run ${IMAGE_TAG} ${ALGO_NAME} ${VERSION} ${USERNAME} ${QUEUE} ${MAAP_IMAGE_ENV} --params "${PARAMS}"
    - docker images | grep 'fire-atlas-' | awk '{print $3}' | xargs docker rmi -f
=======
    - docker build --build-arg BUILD_MAPP_PGT_ARG=$MAAP_PGT -t ${IMAGE_TAG} -f ./maap_runtime/Dockerfile .
    - docker run ${IMAGE_TAG} ${ALGO_NAME} ${BRANCH_NAME} ${USERNAME} ${QUEUE} ${MAAP_IMAGE_ENV}
>>>>>>> 3c97e3fa

###################################
# DPS JOBS
###################################
# schedulers that call these jobs at certain cron frequencies and times are located:
# https://repo.ops.maap-project.org/eorland_gee/fireatlas_nrt/-/pipeline_schedules

dps-run:data-update-checker:
  extends: .run_dps_job_base
  only:
    variables:
       - $DATA_UPDATE_CHECKER
  variables:
    MAAP_IMAGE_ENV: ubuntu
    IMAGE_TAG: fire-atlas-${CI_COMMIT_SHORT_SHA}
    ALGO_NAME: eis-fire-feds-dps-data-checker-v2
    VERSION: 1.0.0
    USERNAME: tmccabe
    QUEUE: maap-dps-worker-32gb
    PARAMS: '{}'


dps-run:fire-atlas-conus:
  extends: .run_dps_job_base
  only:
    variables:
      - $CONUS
  variables:
    MAAP_IMAGE_ENV: ubuntu
    IMAGE_TAG: fire-atlas-${CI_COMMIT_SHORT_SHA}
    ALGO_NAME: eis-fire-feds-dps-main-v3
    VERSION: 1.0.0
    USERNAME: gcorradini
    QUEUE: maap-dps-worker-32gb
    PARAMS: '{"regnm": "CONUS_ARCHIVE_P_KEY", "bbox": "[-126.401171875,24.071240929282325,-61.36210937500001,49.40003415463647]", "tst": "[2022, 1, 1, \"AM\"]", "ted": "[2022, 12, 31, \"PM\"]", "export":"true"}'


dps-run:fire-atlas-conus-manual:
  extends: .run_dps_job_base
  only:
    variables:
      - $REGIONAL
  variables:
    MAAP_IMAGE_ENV: ubuntu
    IMAGE_TAG: fire-atlas-${CI_COMMIT_SHORT_SHA}
    ALGO_NAME: eis-fire-feds-dps-main-v3test
    VERSION: $VERSION_TAG
    USERNAME: $USERNAME
    QUEUE: maap-dps-worker-32gb
    PARAMS: |
      $PARAMS_STRING
    # EXAMPLE: '{"regnm": "CaliTestRun", "bbox": "[-125,36,-117,42]", "tst": "[2023,6,1,\"AM\"]", "ted": "[2023,9,1,\"AM\"]", "export": "true"}'

dps-run:fire-atlas-boreal-automate-snapshot:
  extends: .run_dps_job_base
  only:
    variables:
      - $BOREAL_SNAP
  variables:
    MAAP_IMAGE_ENV: ubuntu
    IMAGE_TAG: fire-atlas-boreal-automate-snapshot-${CI_COMMIT_SHORT_SHA}
    ALGO_NAME: eis-fire-borealna-nrt_snap
    VERSION: eli_global_boreal_snap_only
    USERNAME: tmccabe
    QUEUE: maap-dps-worker-128gb
    PARAMS: '{}'
    #PARAMS: '{"regnm": "BOREAL_NRT_3571_DPS", "bbox": "[-169, 44, -48, 75]", "tst": "", "ted": ""}'

dps-run:fire-atlas-boreal-automate-lf:
  extends: .run_dps_job_base
  only:
    variables:
      - $BOREAL_LF
  variables:
    MAAP_IMAGE_ENV: ubuntu
    IMAGE_TAG: fire-atlas-boreal-automate-lf-${CI_COMMIT_SHORT_SHA}
    ALGO_NAME: eis-fire-borealna-nrt_largefire
    VERSION: eli_global_boreal_largefire_only
    USERNAME: tmccabe
    QUEUE: maap-dps-worker-128gb
    PARAMS: '{}'
    #PARAMS: '{"regnm": "BOREAL_NRT_3571_DPS", "bbox": "[-169, 44, -48, 75]", "tst": "", "ted": ""}'

dps-run:fire-atlas-lf-archive:
  extends: .run_dps_job_base
  only:
    variables:
      - $LF_ARCHIVE
  variables:
    MAAP_IMAGE_ENV: ubuntu
    IMAGE_TAG: fire-atlas-lf-archive-${CI_COMMIT_SHORT_SHA}
    ALGO_NAME: eis-fire-feds-combine-largefire-archive-v3
    VERSION: 1.0.0
    USERNAME: gcorradini
    QUEUE: maap-dps-worker-32gb
    PARAMS: '{"folder_name": "WesternUS_REDO", "start": 2013, "end": 2021}'

dps-run:fire-atlas-lf-nrt:
  extends: .run_dps_job_base
  only:
    variables:
      - $LF_NRT
  variables:
    MAAP_IMAGE_ENV: ubuntu
    IMAGE_TAG: fire-atlas-lf-archive-nrt-${CI_COMMIT_SHORT_SHA}
    ALGO_NAME: eis-fire-feds-combine-largefire-nrt-v3
    VERSION: 1.0.0
    USERNAME: gcorradini
    QUEUE: maap-dps-worker-32gb
    PARAMS: '{"folder_name": "CONUS_NRT_DPS"}'<|MERGE_RESOLUTION|>--- conflicted
+++ resolved
@@ -8,14 +8,10 @@
   tags:
     - shell
   script:
-<<<<<<< HEAD
-    - docker build -t ${IMAGE_TAG} -f ./maap_runtime/Dockerfile .
+    - docker build --build-arg BUILD_MAPP_PGT_ARG=$MAAP_PGT -t ${IMAGE_TAG} -f ./maap_runtime/Dockerfile .
     - docker run ${IMAGE_TAG} ${ALGO_NAME} ${VERSION} ${USERNAME} ${QUEUE} ${MAAP_IMAGE_ENV} --params "${PARAMS}"
     - docker images | grep 'fire-atlas-' | awk '{print $3}' | xargs docker rmi -f
-=======
-    - docker build --build-arg BUILD_MAPP_PGT_ARG=$MAAP_PGT -t ${IMAGE_TAG} -f ./maap_runtime/Dockerfile .
-    - docker run ${IMAGE_TAG} ${ALGO_NAME} ${BRANCH_NAME} ${USERNAME} ${QUEUE} ${MAAP_IMAGE_ENV}
->>>>>>> 3c97e3fa
+
 
 ###################################
 # DPS JOBS
