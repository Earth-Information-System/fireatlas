import json
import argparse
import fireatlas
from functools import partial

from dask.distributed import Client
from fireatlas.utils import timed
from fireatlas import FireRunDaskCoordinator
from fireatlas import settings
from fireatlas.FireLog import logger
from fireatlas.FireTime import t_generator


def validate_json(s):
    try:
        return json.loads(s)
    except ValueError:
        raise argparse.ArgumentTypeError("Not a valid JSON string")


@timed
def Run(region: fireatlas.FireTypes.Region, tst: fireatlas.FireTypes.TimeStep, ted: fireatlas.FireTypes.TimeStep):
<<<<<<< HEAD
    logger.info(f"Running preprocess region-at-t code for {region[0]} at {tst=} with source {settings.FIRE_SOURCE}")
    list_of_timesteps = list(t_generator(tst, ted))
    client = Client(n_workers=FireRunDaskCoordinator.MAX_WORKERS)
    logger.info(f"dask workers = {len(client.cluster.workers)}")
    region_and_t_futures = client.map(
        partial(FireRunDaskCoordinator.job_preprocess_region_t, region=region),
        list_of_timesteps
    )
    client.gather(region_and_t_futures)
    client.close()
=======
    FireLog.logger.info(f"Running preprocess region-at-t code for {region[0]} at {tst=} with source {settings.FIRE_SOURCE}")

    timesteps_needing_processing = FireRunDaskCoordinator.get_timesteps_needing_region_t_processing(
        tst, ted, region
    )

    if timesteps_needing_processing:
        region_and_t_results = [
            FireRunDaskCoordinator.job_preprocess_region_t([None,], region, t)
            for t in timesteps_needing_processing
        ]
        dag = delayed(lambda x: x)(region_and_t_results)
        dag.compute()
>>>>>>> 33d1d278


if __name__ == "__main__":
    """ The main code to run preprocessing for a region and time period. It writes to a dedicated directory on s3.

    Example:
    python3 FireRunByRegionAndT.py --regnm="WesternUS" --tst="[2023,6,1,\"AM\"]"
    """

    parser = argparse.ArgumentParser()
    parser.add_argument("--regnm", type=str)
    parser.add_argument("--tst", type=validate_json)
    parser.add_argument("--ted", type=validate_json)
    args = parser.parse_args()
    Run([args.regnm, None], args.tst, args.ted)<|MERGE_RESOLUTION|>--- conflicted
+++ resolved
@@ -1,6 +1,7 @@
 import json
 import argparse
 import fireatlas
+from datetime import datetime, UTC
 from functools import partial
 
 from dask.distributed import Client
@@ -8,7 +9,6 @@
 from fireatlas import FireRunDaskCoordinator
 from fireatlas import settings
 from fireatlas.FireLog import logger
-from fireatlas.FireTime import t_generator
 
 
 def validate_json(s):
@@ -20,32 +20,32 @@
 
 @timed
 def Run(region: fireatlas.FireTypes.Region, tst: fireatlas.FireTypes.TimeStep, ted: fireatlas.FireTypes.TimeStep):
-<<<<<<< HEAD
     logger.info(f"Running preprocess region-at-t code for {region[0]} at {tst=} with source {settings.FIRE_SOURCE}")
-    list_of_timesteps = list(t_generator(tst, ted))
+    
+    ctime = datetime.now(tz=UTC)
+    if tst in (None, "", []):  # if no start is given, run from beginning of year
+        tst = [ctime.year, 1, 1, 'AM']
+
+    if ted in (None, "", []):  # if no end time is given, set it as the most recent time
+        if ctime.hour >= 18:
+            ampm = 'PM'
+        else:
+            ampm = 'AM'
+        ted = [ctime.year, ctime.month, ctime.day, ampm]
+
     client = Client(n_workers=FireRunDaskCoordinator.MAX_WORKERS)
     logger.info(f"dask workers = {len(client.cluster.workers)}")
+
+    # then run all region-plus-t in parallel that need it
+    timesteps_needing_processing = FireRunDaskCoordinator.get_timesteps_needing_region_t_processing(
+        tst, ted, region
+    )
     region_and_t_futures = client.map(
         partial(FireRunDaskCoordinator.job_preprocess_region_t, region=region),
-        list_of_timesteps
+        timesteps_needing_processing
     )
     client.gather(region_and_t_futures)
     client.close()
-=======
-    FireLog.logger.info(f"Running preprocess region-at-t code for {region[0]} at {tst=} with source {settings.FIRE_SOURCE}")
-
-    timesteps_needing_processing = FireRunDaskCoordinator.get_timesteps_needing_region_t_processing(
-        tst, ted, region
-    )
-
-    if timesteps_needing_processing:
-        region_and_t_results = [
-            FireRunDaskCoordinator.job_preprocess_region_t([None,], region, t)
-            for t in timesteps_needing_processing
-        ]
-        dag = delayed(lambda x: x)(region_and_t_results)
-        dag.compute()
->>>>>>> 33d1d278
 
 
 if __name__ == "__main__":
