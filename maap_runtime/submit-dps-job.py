# NOTE: this script should only be run in gitlab CI
import uuid
import argparse
import json
from maap.maap import MAAP

parser = argparse.ArgumentParser()
parser.add_argument("algo", type=str, help="the name of the registered algorithm in MAAP")
parser.add_argument("github_ref", type=str, help="the git branch or tag to run against")
parser.add_argument("username", type=str, help="the username who submits the job")
parser.add_argument("queue", type=str, help="the queue where we want the job to run")
parser.add_argument("maap_environment", type=str, help="the MAAP image environment to run the job inside of")
parser.add_argument("--params", type=str, help="an optional string of json serialized additional params to "
                                               "pass to the job",
                    default="{}")


<<<<<<< HEAD
def submit_job(algo_id, version, username, queue, maap_environment, params=None):
=======
def submit_job(algo_id, github_ref, username, queue, maap_environment, params={}):
>>>>>>> 9f74aa7f
    maap = MAAP(maap_host='api.maap-project.org')
    if params is None:
        params = {}
    return maap.submitJob(
        identifier=f"job-{algo_id}:{github_ref}",
        algo_id=f"{algo_id}",  # MAAP seems to expect `submitJob` to identify things this way
        version=github_ref,
        username=username,
        queue=queue,
        **params
    )


if __name__ == '__main__':
    args = parser.parse_args()
    deserialized_params = json.loads(args.params)
    pargs = [args.algo, args.github_ref, args.username, args.queue, args.maap_environment]
    print(f"[ ARGS ]: {pargs}")
    print(f"[ KWARGS ]: {deserialized_params}")
    response = submit_job(*pargs, params=deserialized_params)
    print(response)

<|MERGE_RESOLUTION|>--- conflicted
+++ resolved
@@ -15,11 +15,7 @@
                     default="{}")
 
 
-<<<<<<< HEAD
-def submit_job(algo_id, version, username, queue, maap_environment, params=None):
-=======
-def submit_job(algo_id, github_ref, username, queue, maap_environment, params={}):
->>>>>>> 9f74aa7f
+def submit_job(algo_id, github_ref, username, queue, maap_environment, params=None):
     maap = MAAP(maap_host='api.maap-project.org')
     if params is None:
         params = {}
