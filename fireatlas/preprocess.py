import os
import uuid
import fsspec
import pandas as pd
from typing import Literal, Optional
from shapely import to_geojson, from_geojson
import sys

from tqdm import tqdm
import rasterio
import rasterio.warp

from fireatlas.FireLog import logger
from fireatlas.FireTypes import Region, TimeStep, Location
from fireatlas.utils import timed
from fireatlas.FireClustering import do_clustering
from fireatlas.FireTime import t_generator, t2dt
from fireatlas import FireIO, FireMain, settings


def preprocessed_region_filename(region: Region, location: Location = None):
    return os.path.join(
        settings.get_path(location), settings.PREPROCESSED_DIR, region[0], f"{region[0]}.json"
    )


@timed
def preprocess_region(region: Region, force=False):

    output_filepath = preprocessed_region_filename(region, location="local")
    if not force and os.path.exists(output_filepath):
        logger.info("Preprocessing has already occurred for this region.")
        logger.debug("Use `force=True` to rerun this preprocessing step.")
        return output_filepath

    # make path if necessary
    os.makedirs(os.path.dirname(output_filepath), exist_ok=True)

    region = FireMain.maybe_remove_static_sources(region)

    with open(output_filepath, "w") as f:
        f.write(to_geojson(region[1], indent=2))

    return output_filepath


@timed
def read_region(region: Region, location: Location = None):
    filepath = preprocessed_region_filename(region, location=location)

    # use fsspec here b/c it could be s3 or local
    with fsspec.open(filepath, "r") as f:
        shape = from_geojson(f.read())
    return (region[0], shape)


def preprocessed_landcover_filename(
    filename="nlcd_export_510m_simplified",
    location: Location = None,
):
    return os.path.join(settings.get_path(location), settings.PREPROCESSED_DIR, f"{filename}_latlon.tif")


@timed
def preprocess_landcover(filename="nlcd_export_510m_simplified", force=False):
    # if landcover output already exists, exit early so we don't reprocess
    output_filepath = preprocessed_landcover_filename(filename, location="local")
    if not force and os.path.exists(output_filepath):
        logger.info("Preprocessing has already occurred for this landcover file.")
        logger.debug("Use `force=True` to rerun this preprocessing step.")
        return output_filepath

    fnmLCT = os.path.join(settings.dirextdata, "NLCD", f"{filename}.tif")

    # make nested path if necessary
    os.makedirs(os.path.dirname(output_filepath), exist_ok=True)

    dst_crs = f"EPSG:4326"

    with rasterio.open(fnmLCT) as src:
        transform, width, height = rasterio.warp.calculate_default_transform(
            src.crs, dst_crs, src.width, src.height, *src.bounds
        )
        kwargs = src.meta.copy()
        kwargs.update(
            {"crs": dst_crs, "transform": transform, "width": width, "height": height}
        )

        with rasterio.open(output_filepath, "w", **kwargs) as dst:
            for i in range(1, src.count + 1):
                rasterio.warp.reproject(
                    source=rasterio.band(src, i),
                    destination=rasterio.band(dst, i),
                    src_transform=src.transform,
                    src_crs=src.crs,
                    dst_transform=transform,
                    dst_crs=dst_crs,
                    resampling=rasterio.warp.Resampling.nearest,
                )
    return output_filepath


def preprocessed_filename(
    t: TimeStep,
    sat: Optional[Literal["NOAA20", "SNPP"]] = None,
    region: Optional[Region] = None,
    suffix="",
    location: Location = None
):
    if sat is None:
        sat = settings.FIRE_SOURCE

    return os.path.join(
        settings.get_path(location),
        settings.PREPROCESSED_DIR,
        *([] if region is None else [region[0]]),
        sat,
        f"{t[0]}{t[1]:02}{t[2]:02}_{t[3]}{suffix}.txt",
    )


def NRT_filepath(t: TimeStep, sat: Literal["SNPP", "NOAA20"]):
    """Filepath for NRT VIIRS data

    Parameters
    ----------
    t : tuple, (int,int,int,str)
        the year, month, day and 'AM'|'PM' during the initialization
    sat: Literal["SNPP", "NOAA20"]
        which satellite to use

    Returns
    -------
    filepath : str
        Path to input data or None if file does not exist
    """
    if sat == "SNPP":
        filepath = FireIO.VNP14IMGTDL_filepath(t)
    elif sat == "NOAA20":
        filepath = FireIO.VJ114IMGTDL_filepath(t)
    else:
        raise ValueError("Please set SNPP or NOAA20 for sat")
    return filepath


def monthly_filepath(t: TimeStep, sat: Literal["NOAA20", "SNPP"]):
    """Filepath for monthly VIIRS data

    Parameters
    ----------
    t : tuple, (int,int,int,str)
        the year, month, day and 'AM'|'PM' during the initialization
    sat: Literal["SNPP", "NOAA20"]
        which satellite to use

    Returns
    -------
    filepath : str
        Path to input data or None if file does not exist
    """
    if sat == "SNPP":
        filepath = FireIO.VNP14IMGML_filepath(t)
    elif sat == "NOAA20":
        filepath = FireIO.VJ114IMGML_filepath(t)
    else:
        raise ValueError("please set SNPP or NOAA20 for sat")
    return filepath


def check_preprocessed_file(
    tst: TimeStep,
    ted: TimeStep,
    sat: Literal["SNPP", "NOAA20"],
    freq: Literal["monthly", "NRT"] = "monthly",
    location: Location = None,
):
    """Before running preprocess_monthly_file, check if the preprocessed files already exist
    for that satellite using a list of time steps

    Parameters
    ----------
    tst : tuple, (int,int,int,str)
        the year, month, day and 'AM'|'PM' to start checking for files
    ted : tuple, (int,int,int,str)
        the year, month, day and 'AM'|'PM' to end checking for files
    sat: Literal["SNPP", "NOAA20"]
        which satellite to use
    freq: Literal["monthly", "NRT"]
        which files to use - monthly or daily (NRT)
    location: optional Literal["s3", "local"] 
        where to check for files

    Returns
    -------
    list of unique combos of years and months (and days if NRT) that need to be processed
    """
<<<<<<< HEAD
    location = location or settings.READ_LOCATION

    fs = fsspec.filesystem(location)
    # check that there is preproceesd data for these dates and if not, keep track
=======
    # check that there's viirs data for these dates and if not, keep track
>>>>>>> 33d1d278
    needs_processing = []
    for t in t_generator(tst, ted):
        filepath = preprocessed_filename(t, sat=sat, location=location)
        if not settings.fs.exists(filepath):
            needs_processing.append(t)

    if freq == "monthly":
        return list(set([(t[0], t[1]) for t in needs_processing]))
    else:
        return list(set([(t[0], t[1], t[2]) for t in needs_processing]))


@timed
def preprocess_input_file(filepath: str):
    """
    Preprocess monthly or daily NRT file of fire location data.

    NOTE: Satellite is deduced from the filepath.

    Parameters
    ----------
    filepath : str
        Path to input data. Can be local or s3.

    Returns
    -------
    output_paths : list[str]
        List of filepaths that this function has written to.
    """
    if filepath is None:
        raise ValueError("Please provide a valid filepath")

    logger.info(f"preprocessing {filepath.split('/')[-1]}")

    if "VNP14IMGTDL" in filepath:
        sat = "SNPP"
        df = FireIO.read_VNP14IMGTDL(filepath)
    elif "VJ114IMGTDL" in filepath:
        sat = "NOAA20"
        df = FireIO.read_VJ114IMGTDL(filepath)
    elif "VNP14IMGML" in filepath:
        sat = "SNPP"
        df = FireIO.read_VNP14IMGML(filepath)
        df = df.loc[df["Type"] == 0]  # type filtering
    elif "VJ114IMGML" in filepath:
        sat = "NOAA20"
        df = FireIO.read_VJ114IMGML(filepath)
        df = df.loc[df["mask"] >= 7]
    else:
        raise ValueError("please set SNPP or NOAA20 for sat")

    # set ampm
    df = FireIO.AFP_setampm(df)

    # add the satellite information
    df["Sat"] = sat
    df["input_filename"] = filepath.split("/")[-1]

    # return selected columns
    df = df[
        ["Lat", "Lon", "FRP", "Sat", "DT", "DS", "input_filename", "datetime", "ampm"]
    ]

    output_paths = []

    # groupby days and if there are more than 1 days, include a progress bar
    gb = df.groupby(df["datetime"].dt.date)
    if gb.ngroups > 1:
        gb = tqdm(gb, "Processing days", file=sys.stdout)

    for day, data in gb:
        for ampm in ["AM", "PM"]:
            time_filtered_df = data.loc[df["ampm"] == ampm]

            output_filepath = preprocessed_filename(
                (day.year, day.month, day.day, ampm), sat=sat, location="local"
            )

            # make nested path if necessary
            os.makedirs(os.path.dirname(output_filepath), exist_ok=True)

            # save active pixels at this time step (day and ampm filter)
            time_filtered_df.to_csv(output_filepath, index=False)

            output_paths.append(output_filepath)

    return output_paths


def preprocess_monthly_file(t: TimeStep, sat: Literal["NOAA20", "SNPP"]):
    filepath = monthly_filepath(t, sat=sat)
    return preprocess_input_file(filepath)


def preprocess_NRT_file(t: TimeStep, sat: Literal["NOAA20", "SNPP"]):
    filepath = NRT_filepath(t, sat=sat)
    return preprocess_input_file(filepath)


@timed
def read_preprocessed_input(
    t: TimeStep,
    sat: Literal["NOAA20", "SNPP"],
    location: Location = None,
):
    filename = preprocessed_filename(t, sat=sat, location=location)
    df = pd.read_csv(filename)
    return df


@timed
def read_preprocessed(
    t: TimeStep,
    region: Region,
    location: Location = None,
):
    filename = preprocessed_filename(t, region=region, location=location)
    df = pd.read_csv(filename).set_index("uuid").assign(t=t2dt(t))
    df["datetime"] = pd.to_datetime(df["datetime"], format='ISO8601')
    return df


@timed
def preprocess_region_t(
    t: TimeStep,
    region: Region,
    force: bool = False,
    read_location: Location = None,
    read_region_location: Location = None,
):

    # if regional output already exists, exit early so we don't reprocess
    output_filepath = preprocessed_filename(t, region=region, location="local")
    if not force and os.path.exists(output_filepath):
        logger.info(
            "Preprocessing has already occurred for this combination of "
            "timestep, sensor, and region."
        )
        logger.debug("Use `force=True` to rerun this preprocessing step.")
        return output_filepath

    # read in the preprocessed region
    region = read_region(region, location=read_region_location or read_location)
    source = settings.FIRE_SOURCE
    logger.info(
        f"filtering and clustering {t[0]}-{t[1]}-{t[2]} {t[3]}, {source}, {region[0]}"
    )
    if source == "VIIRS":
        dfs = []
        for sat in ["SNPP", "NOAA20"]:
            try:
                dfs.append(read_preprocessed_input(t, sat=sat, location=read_location))
            except FileNotFoundError as e:
                logger.info(f"{sat} file not available at {t=}: '{str(e)}'")
        if len(dfs) == 0:
            raise ValueError(f"Both NOAA20 and SNPP files are not available for {t=}")
        else:
            df = pd.concat(dfs, ignore_index=True)
    else:
        df = read_preprocessed_input(t, sat=source, location=read_location)

    # do regional filtering
    shp_Reg = FireIO.get_reg_shp(region[1])
    df = FireIO.AFP_regfilter(df, shp_Reg)

    columns = [
        "Lat",
        "Lon",
        "FRP",
        "Sat",
        "DT",
        "DS",
        "input_filename",
        "datetime",
        "ampm",
        "x",
        "y",
    ]

    if not df.empty:
        # return selected columns
        df = df[columns]

        # do preliminary clustering using new active fire locations (assign cid to each pixel)
        df = do_clustering(df, settings.CONNECTIVITY_CLUSTER_KM)

        # assign a uuid to each pixel and put it as the first column
        df.insert(0, "uuid", [uuid.uuid4() for _ in range(len(df.index))])
    else:
        # make a dummy DataFrame with the right columns so that we know later that
        # we don't need to do this step again.
        df = pd.DataFrame(columns=["uuid", *columns, "initial_cid"])

    # make nested path if necessary
    os.makedirs(os.path.dirname(output_filepath), exist_ok=True)

    df.to_csv(output_filepath, index=False)

    return output_filepath<|MERGE_RESOLUTION|>--- conflicted
+++ resolved
@@ -194,18 +194,14 @@
     -------
     list of unique combos of years and months (and days if NRT) that need to be processed
     """
-<<<<<<< HEAD
     location = location or settings.READ_LOCATION
-
     fs = fsspec.filesystem(location)
-    # check that there is preproceesd data for these dates and if not, keep track
-=======
-    # check that there's viirs data for these dates and if not, keep track
->>>>>>> 33d1d278
+    # check that there is preprocessed data for these dates and if not, keep track
+
     needs_processing = []
     for t in t_generator(tst, ted):
         filepath = preprocessed_filename(t, sat=sat, location=location)
-        if not settings.fs.exists(filepath):
+        if not fs.exists(filepath):
             needs_processing.append(t)
 
     if freq == "monthly":
